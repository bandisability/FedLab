--- conflicted
+++ resolved
@@ -2,10 +2,6 @@
 
 import torch
 
-<<<<<<< HEAD
-
-=======
->>>>>>> fe453205
 class Aggregators(object):
     # 合并模型
     @staticmethod
