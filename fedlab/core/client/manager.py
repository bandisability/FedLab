--- conflicted
+++ resolved
@@ -92,11 +92,7 @@
     Args:
         network (DistNetwork): network configuration.
         trainer (ClientTrainer): Subclass of :class:`ClientTrainer`. Provides :meth:`train` and :attr:`model`. Define local client training procedure.
-<<<<<<< HEAD
-        logger (Logger, optional): Logger for the current client manager. If ``None``, only log to command line.
-=======
         logger (Logger, optional): object of :class:`Logger`.
->>>>>>> 37e7b9a6
     """
     def __init__(self, network, trainer, logger=Logger()):
         super().__init__(network, trainer)
