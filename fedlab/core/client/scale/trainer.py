--- conflicted
+++ resolved
@@ -20,6 +20,7 @@
 from ....utils.dataset.sampler import SubsetSampler
 from ....utils import Logger
 
+
 class SerialTrainer(ClientTrainer):
     """Base class. Train multiple clients in sequence with a single process.
 
@@ -27,19 +28,16 @@
         model (torch.nn.Module): Model used in this federation.
         client_num (int): Number of clients in current trainer.
         aggregator (Aggregators, callable, optional): Function to perform aggregation on a list of serialized model parameters.
-<<<<<<< HEAD
         cuda (bool): Use GPUs or not. Default: ``True``.
-        logger (Logger, optional): Logger for the current trainer. If ``None``, only log to console.
-=======
         logger (Logger, optional): object of :class:`Logger`.
->>>>>>> 37e7b9a6
     """
+
     def __init__(self,
                  model,
                  client_num,
                  aggregator=None,
                  cuda=True,
-                 logger= Logger()):
+                 logger=Logger()):
         super().__init__(model, cuda)
         self.client_num = client_num
         self.type = SERIAL_TRAINER  # represent serial trainer
@@ -112,6 +110,7 @@
     .. note::
         ``len(data_slices) == client_num``, that is, each sub-index of :attr:`dataset` corresponds to a client's local dataset one-by-one.
     """
+
     def __init__(self,
                  model,
                  dataset,
