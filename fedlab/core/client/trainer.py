# Copyright 2021 Peng Cheng Laboratory (http://www.szpclab.com/) and FedLab Authors (smilelab.group)

# Licensed under the Apache License, Version 2.0 (the "License");
# you may not use this file except in compliance with the License.
# You may obtain a copy of the License at

#     http://www.apache.org/licenses/LICENSE-2.0

# Unless required by applicable law or agreed to in writing, software
# distributed under the License is distributed on an "AS IS" BASIS,
# WITHOUT WARRANTIES OR CONDITIONS OF ANY KIND, either express or implied.
# See the License for the specific language governing permissions and
# limitations under the License.

from tqdm import tqdm
from ..client import ORDINARY_TRAINER
from ...utils import Logger
from ...utils.serialization import SerializationTool
from ..model_maintainer import ModelMaintainer


class ClientTrainer(ModelMaintainer):
    """An abstract class representing a client backend trainer.

    In our framework, we define the backend of client trainer show manage its local model.
    It should have a function to update its model called :meth:`train`.

    If you use our framework to define the activities of client, please make sure that your self-defined class
    should subclass it. All subclasses should overwrite :meth:`train`.

    Args:
        model (torch.nn.Module): PyTorch model.
        cuda (bool): Use GPUs or not.
    """

    def __init__(self, model, cuda):
        super().__init__(model, cuda)
        self.client_num = 1  # default is 1.
        self.type = ORDINARY_TRAINER

    def train(self):
        """Override this method to define the algorithm of training your model. This function should manipulate :attr:`self._model`"""
        raise NotImplementedError()
    
    def evaluate(self):
        """Evaluate quality of local model."""
        raise NotImplementedError()


class ClientSGDTrainer(ClientTrainer):
    """Client backend handler, this class provides data process method to upper layer.

    Args:
        model (torch.nn.Module): PyTorch model.
        data_loader (torch.utils.data.DataLoader): :class:`torch.utils.data.DataLoader` for this client.
        epochs (int): the number of local epoch.
        optimizer (torch.optim.Optimizer, optional): optimizer for this client's model.
        criterion (torch.nn.Loss, optional): loss function used in local training process.
        cuda (bool, optional): use GPUs or not. Default: ``True``.
<<<<<<< HEAD
        logger (Logger, optional): Logger for the current client trainer. If ``None``, only log to command line.
=======
        logger (Logger, optional): :object of :class:`Logger`. 
>>>>>>> 37e7b9a6
    """

    def __init__(self,
                 model,
                 data_loader,
                 epochs,
                 optimizer,
                 criterion,
                 cuda=True,
                 logger=Logger()):
        super(ClientSGDTrainer, self).__init__(model, cuda)

        self._data_loader = data_loader
        self.epochs = epochs
        self.optimizer = optimizer
        self.criterion = criterion
        self._LOGGER = logger

    def train(self, model_parameters) -> None:
        """Client trains its local model on local dataset.

        Args:
            model_parameters (torch.Tensor): Serialized model parameters.
        """
        SerializationTool.deserialize_model(
            self._model, model_parameters)  # load parameters
        self._LOGGER.info("Local train procedure is running")
        for ep in range(self.epochs):
            self._model.train()
            for inputs, labels in tqdm(self._data_loader, desc="{}, Epoch {}".format(self._LOGGER.name, ep)):
                if self.cuda:
                    inputs, labels = inputs.cuda(self.gpu), labels.cuda(
                        self.gpu)

                outputs = self._model(inputs)
                loss = self.criterion(outputs, labels)

                self.optimizer.zero_grad()
                loss.backward()
                self.optimizer.step()
        self._LOGGER.info("Local train procedure is finished")
        return self.model_parameters<|MERGE_RESOLUTION|>--- conflicted
+++ resolved
@@ -41,7 +41,7 @@
     def train(self):
         """Override this method to define the algorithm of training your model. This function should manipulate :attr:`self._model`"""
         raise NotImplementedError()
-    
+
     def evaluate(self):
         """Evaluate quality of local model."""
         raise NotImplementedError()
@@ -57,11 +57,7 @@
         optimizer (torch.optim.Optimizer, optional): optimizer for this client's model.
         criterion (torch.nn.Loss, optional): loss function used in local training process.
         cuda (bool, optional): use GPUs or not. Default: ``True``.
-<<<<<<< HEAD
-        logger (Logger, optional): Logger for the current client trainer. If ``None``, only log to command line.
-=======
-        logger (Logger, optional): :object of :class:`Logger`. 
->>>>>>> 37e7b9a6
+        logger (Logger, optional): :object of :class:`Logger`.
     """
 
     def __init__(self,
@@ -91,7 +87,8 @@
         self._LOGGER.info("Local train procedure is running")
         for ep in range(self.epochs):
             self._model.train()
-            for inputs, labels in tqdm(self._data_loader, desc="{}, Epoch {}".format(self._LOGGER.name, ep)):
+            for inputs, labels in tqdm(self._data_loader,
+                                       desc="{}, Epoch {}".format(self._LOGGER.name, ep)):
                 if self.cuda:
                     inputs, labels = inputs.cuda(self.gpu), labels.cuda(
                         self.gpu)
